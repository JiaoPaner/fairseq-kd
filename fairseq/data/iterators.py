<<<<<<< HEAD
# Copyright (c) Facebook, Inc. and its affiliates.
#
# This source code is licensed under the MIT license found in the
# LICENSE file in the root directory of this source tree.

import itertools
import logging
import math
import operator
import os
import queue
import time
from threading import Thread
from typing import Iterator, List

import numpy as np
import torch
from fairseq.data import data_utils


logger = logging.getLogger(__name__)

# Object used by _background_consumer to signal the source is exhausted
# to the main thread.
_sentinel = object()


class CountingIterator(object):
    """Wrapper around an iterable that maintains the iteration count.

    Args:
        iterable (iterable): iterable to wrap
        start (int): starting iteration count. Note that this doesn't
            actually advance the iterator.
        total (int): override the iterator length returned by ``__len``.
            This can be used to truncate *iterator*.

    Attributes:
        n (int): number of elements consumed from this iterator
    """

    def __init__(self, iterable, start=None, total=None):
        self._itr = iter(iterable)
        self.n = start or getattr(iterable, "n", 0)
        self.total = total if total is not None else self.n + len(iterable)

    def __len__(self):
        return self.total

    def __iter__(self):
        return self

    def __next__(self):
        if not self.has_next():
            raise StopIteration
        try:
            x = next(self._itr)
        except StopIteration:
            raise IndexError(
                f"Iterator expected to have length {self.total}, "
                f"but exhausted at position {self.n}."
            )
        self.n += 1
        return x

    def has_next(self):
        """Whether the iterator has been exhausted."""
        return self.n < self.total

    def skip(self, n):
        """Fast-forward the iterator by skipping n elements."""
        for _ in range(n):
            next(self)
        return self

    def take(self, n):
        """Truncate the iterator to n elements at most."""
        self.total = min(self.total, n)
        # Propagate this change to the underlying iterator
        if hasattr(self._itr, "take"):
            self._itr.take(max(n - self.n, 0))
        return self


class EpochBatchIterating(object):
    def __len__(self) -> int:
        raise NotImplementedError

    @property
    def next_epoch_idx(self):
        raise NotImplementedError

    def next_epoch_itr(
        self, shuffle=True, fix_batches_to_gpus=False, set_dataset_epoch=True
    ):
        """Return a new iterator over the dataset.

        Args:
            shuffle (bool, optional): shuffle batches before returning the
                iterator (default: True).
            fix_batches_to_gpus (bool, optional): ensure that batches are always
                allocated to the same shards across epochs. Requires
                that :attr:`dataset` supports prefetching (default: False).
            set_dataset_epoch (bool, optional): update the wrapped Dataset with
                the new epoch number (default: True).
        """
        raise NotImplementedError

    def end_of_epoch(self) -> bool:
        """Returns whether the most recent epoch iterator has been exhausted"""
        raise NotImplementedError

    @property
    def iterations_in_epoch(self) -> int:
        """The number of consumed batches in the current epoch."""
        raise NotImplementedError

    def state_dict(self):
        """Returns a dictionary containing a whole state of the iterator."""
        raise NotImplementedError

    def load_state_dict(self, state_dict):
        """Copies the state of the iterator from the given *state_dict*."""
        raise NotImplementedError

    @property
    def first_batch(self):
        return "DUMMY"


class StreamingEpochBatchIterator(EpochBatchIterating):
    """A steaming-style iterator over a :class:`torch.utils.data.IterableDataset`.

    Args:
        dataset (~torch.utils.data.Dataset): dataset from which to load the data
        max_sentences: batch size
        collate_fn (callable): merges a list of samples to form a mini-batch
        num_workers (int, optional): how many subprocesses to use for data
            loading. 0 means the data will be loaded in the main process
            (default: 0).
        epoch (int, optional): the epoch to start the iterator from
            (default: 1).
        buffer_size (int, optional): the number of batches to keep ready in the
            queue. Helps speeding up dataloading. When buffer_size is zero, the
            default torch.utils.data.DataLoader preloading is used.
        timeout (int, optional): if positive, the timeout value for collecting a batch
            from workers. Should always be non-negative (default: ``0``).
    """

    def __init__(
        self,
        dataset,
        max_sentences=1,
        collate_fn=None,
        epoch=1,
        num_workers=0,
        buffer_size=0,
        timeout=0,
        persistent_workers=True,
    ):
        assert isinstance(dataset, torch.utils.data.IterableDataset)
        self.dataset = dataset
        self.max_sentences = max_sentences
        self.collate_fn = collate_fn
        self.epoch = max(epoch, 1)  # we use 1-based indexing for epochs
        self.num_workers = num_workers
        self.persistent_workers = persistent_workers and num_workers > 0
        # This upper limit here is to prevent people from abusing this feature
        # in a shared computing environment.
        self.buffer_size = min(buffer_size, 20)
        self.timeout = timeout

        self._current_epoch_iterator = None

    @property
    def next_epoch_idx(self):
        """Return the epoch index after *next_epoch_itr* is called."""
        if self._current_epoch_iterator is not None and self.end_of_epoch():
            return self.epoch + 1
        else:
            return self.epoch

    def next_epoch_itr(
        self, shuffle=True, fix_batches_to_gpus=False, set_dataset_epoch=True
    ):
        self.epoch = self.next_epoch_idx
        if set_dataset_epoch and hasattr(self.dataset, "set_epoch"):
            self.dataset.set_epoch(self.epoch)
        self._current_epoch_iterator = self._get_iterator_for_epoch(self.epoch, shuffle)
        return self._current_epoch_iterator

    def end_of_epoch(self) -> bool:
        return not self._current_epoch_iterator.has_next()

    @property
    def iterations_in_epoch(self) -> int:
        if self._current_epoch_iterator is not None:
            return self._current_epoch_iterator.n
        return 0

    def state_dict(self):
        return {
            "epoch": self.epoch,
        }

    def load_state_dict(self, state_dict):
        self.epoch = state_dict["epoch"]

    def _get_iterator_for_epoch(self, epoch, shuffle, offset=0):
        if self.num_workers > 0:
            os.environ["PYTHONWARNINGS"] = "ignore:semaphore_tracker:UserWarning"

        # Create data loader
        worker_init_fn = getattr(self.dataset, "worker_init_fn", None)
        itr = torch.utils.data.DataLoader(
            self.dataset,
            batch_size=self.max_sentences,
            collate_fn=self.collate_fn,
            num_workers=self.num_workers,
            timeout=self.timeout,
            worker_init_fn=worker_init_fn,
            pin_memory=True,
            persistent_workers=self.persistent_workers,
        )

        # Wrap with a BufferedIterator if needed
        if self.buffer_size > 0:
            itr = BufferedIterator(self.buffer_size, itr)

        # Wrap with CountingIterator
        itr = CountingIterator(itr, start=offset)

        return itr


class FrozenBatchSampler:
    def __init__(
        self,
        ordered_batches,
        epoch,
        fix_batches_to_gpus,
        shuffle,
        initial_offset,
    ):
        self.ordered_batches = ordered_batches
        self.fix_batches_to_gpus = fix_batches_to_gpus
        self.shuffle = shuffle
        self.make_batches_for_epoch(epoch, initial_offset)

    def make_batches_for_epoch(self, epoch, offset=0):
        self.batches = self.ordered_batches(
            epoch, self.fix_batches_to_gpus, self.shuffle
        )
        if offset > 0:
            self.batches = self.batches[offset:]

    def __iter__(self) -> Iterator[List[int]]:
        return iter(self.batches)

    def __len__(self) -> int:
        return len(self.batches)


class EpochBatchIterator(EpochBatchIterating):
    """A multi-epoch iterator over a :class:`torch.utils.data.Dataset`.

    Compared to :class:`torch.utils.data.DataLoader`, this iterator:

    - can be reused across multiple epochs with the :func:`next_epoch_itr`
      method (optionally shuffled between epochs)
    - can be serialized/deserialized with the :func:`state_dict` and
      :func:`load_state_dict` methods
    - supports sharding with the *num_shards* and *shard_id* arguments

    Args:
        dataset (~torch.utils.data.Dataset): dataset from which to load the data
        collate_fn (callable): merges a list of samples to form a mini-batch
        batch_sampler (~torch.utils.data.Sampler or a callable): an iterator over batches of
            indices, or a callable to create such an iterator (~torch.utils.data.Sampler).
            A callable batch_sampler will be called for each epoch to enable per epoch dynamic
            batch iterators defined by this callable batch_sampler.
        seed (int, optional): seed for random number generator for
            reproducibility (default: 1).
        num_shards (int, optional): shard the data iterator into N
            shards (default: 1).
        shard_id (int, optional): which shard of the data iterator to
            return (default: 0).
        num_workers (int, optional): how many subprocesses to use for data
            loading. 0 means the data will be loaded in the main process
            (default: 0).
        epoch (int, optional): the epoch to start the iterator from
            (default: 1).
        buffer_size (int, optional): the number of batches to keep ready in the
            queue. Helps speeding up dataloading. When buffer_size is zero, the
            default torch.utils.data.DataLoader preloading is used.
        timeout (int, optional): if positive, the timeout value for collecting a batch
            from workers. Should always be non-negative (default: ``0``).
        disable_shuffling (bool, optional): force disable shuffling
            (default: ``False``).
        skip_remainder_batch (bool, optional): if set, discard the last batch in an epoch
            for the sake of training stability, as the last batch is usually smaller than
                local_batch_size * distributed_word_size (default: ``False``).
        grouped_shuffling (bool, optional): enable shuffling batches in groups
            of num_shards. Ensures that each GPU receives similar length sequences when
            batches are sorted by length.
    """

    def __init__(
        self,
        dataset,
        collate_fn,
        batch_sampler,
        seed=1,
        num_shards=1,
        shard_id=0,
        num_workers=0,
        epoch=1,
        buffer_size=0,
        timeout=0,
        disable_shuffling=False,
        skip_remainder_batch=False,
        grouped_shuffling=False,
        reuse_dataloader=False,
        persistent_workers=True,
    ):
        assert isinstance(dataset, torch.utils.data.Dataset)
        self.dataset = dataset
        self.collate_fn = collate_fn
        self.batch_sampler = batch_sampler
        self._frozen_batches = (
            tuple(batch_sampler) if not callable(batch_sampler) else None
        )
        self.seed = seed
        self.num_shards = num_shards
        self.shard_id = shard_id
        self.num_workers = num_workers
        self.persistent_workers = persistent_workers and num_workers > 0
        # This upper limit here is to prevent people from abusing this feature
        # in a shared computing environment.
        self.buffer_size = min(buffer_size, 20)
        self.timeout = timeout
        self.disable_shuffling = disable_shuffling
        self.skip_remainder_batch = skip_remainder_batch
        self.grouped_shuffling = grouped_shuffling

        self.epoch = max(epoch, 1)  # we use 1-based indexing for epochs
        self.shuffle = not disable_shuffling
        self._cur_epoch_itr = None
        self._next_epoch_itr = None
        self._supports_prefetch = getattr(dataset, "supports_prefetch", False)

        self.dataloader = None
        self.reuse_dataloader = reuse_dataloader

    @property
    def frozen_batches(self):
        if self._frozen_batches is None:
            self._frozen_batches = tuple(self.batch_sampler(self.dataset, self.epoch))
        return self._frozen_batches

    @property
    def first_batch(self):
        if len(self.frozen_batches) == 0:
            raise Exception(
                "The dataset is empty. This could indicate "
                "that all elements in the dataset have been skipped. "
                "Try increasing the max number of allowed tokens or using "
                "a larger dataset."
            )

        if getattr(self.dataset, "supports_fetch_outside_dataloader", True):
            return self.collate_fn([self.dataset[i] for i in self.frozen_batches[0]])
        else:
            return "DUMMY"

    def __len__(self):
        return int(math.ceil(len(self.frozen_batches) / float(self.num_shards)))

    @property
    def n(self):
        return self.iterations_in_epoch

    @property
    def next_epoch_idx(self):
        """Return the epoch index after *next_epoch_itr* is called."""
        if self._next_epoch_itr is not None:
            return self.epoch
        elif self._cur_epoch_itr is not None and self.end_of_epoch():
            return self.epoch + 1
        else:
            return self.epoch

    def next_epoch_itr(
        self, shuffle=True, fix_batches_to_gpus=False, set_dataset_epoch=True
    ):
        """Return a new iterator over the dataset.

        Args:
            shuffle (bool, optional): shuffle batches before returning the
                iterator (default: True).
            fix_batches_to_gpus (bool, optional): ensure that batches are always
                allocated to the same shards across epochs. Requires
                that :attr:`dataset` supports prefetching (default: False).
            set_dataset_epoch (bool, optional): update the wrapped Dataset with
                the new epoch number (default: True).
        """
        if self.disable_shuffling:
            shuffle = False
        prev_epoch = self.epoch
        self.epoch = self.next_epoch_idx
        if set_dataset_epoch and hasattr(self.dataset, "set_epoch"):
            self.dataset.set_epoch(self.epoch)
        if self._next_epoch_itr is not None:
            self._cur_epoch_itr = self._next_epoch_itr
            self._next_epoch_itr = None
        else:
            if callable(self.batch_sampler) and prev_epoch != self.epoch:
                # reset _frozen_batches to refresh the next epoch
                self._frozen_batches = None
            self._cur_epoch_itr = self._get_iterator_for_epoch(
                self.epoch,
                shuffle,
                fix_batches_to_gpus=fix_batches_to_gpus,
            )
        self.shuffle = shuffle
        return self._cur_epoch_itr

    def end_of_epoch(self) -> bool:
        """Returns whether the most recent epoch iterator has been exhausted"""
        return not self._cur_epoch_itr.has_next()

    @property
    def iterations_in_epoch(self):
        """The number of consumed batches in the current epoch."""
        if self._cur_epoch_itr is not None:
            return self._cur_epoch_itr.n
        elif self._next_epoch_itr is not None:
            return self._next_epoch_itr.n
        return 0

    def state_dict(self):
        """Returns a dictionary containing a whole state of the iterator."""
        if self.end_of_epoch():
            epoch = self.epoch + 1
            iter_in_epoch = 0
        else:
            epoch = self.epoch
            iter_in_epoch = self.iterations_in_epoch
        return {
            "version": 2,
            "epoch": epoch,
            "iterations_in_epoch": iter_in_epoch,
            "shuffle": self.shuffle,
        }

    def load_state_dict(self, state_dict):
        """Copies the state of the iterator from the given *state_dict*."""
        self.epoch = state_dict["epoch"]
        itr_pos = state_dict.get("iterations_in_epoch", 0)
        version = state_dict.get("version", 1)
        if itr_pos > 0:
            # fast-forward epoch iterator
            self._next_epoch_itr = self._get_iterator_for_epoch(
                self.epoch,
                shuffle=state_dict.get("shuffle", True),
                offset=itr_pos,
            )
            if self._next_epoch_itr is None:
                if version == 1:
                    # legacy behavior: we finished the epoch, increment epoch counter
                    self.epoch += 1
                else:
                    raise RuntimeError(
                        "Cannot resume training due to dataloader mismatch, please "
                        "report this to the fairseq developers. You can relaunch "
                        "training with `--reset-dataloader` and it should work."
                    )
        else:
            self._next_epoch_itr = None

    def _get_iterator_for_epoch(
        self, epoch, shuffle, fix_batches_to_gpus=False, offset=0
    ):
        if self.reuse_dataloader and self.dataloader is not None:
            self.epoch_batch_sampler.make_batches_for_epoch(epoch, offset)
            itr = self.dataloader
        else:
            self.epoch_batch_sampler = FrozenBatchSampler(
                self.ordered_batches,
                epoch,
                fix_batches_to_gpus,
                shuffle,
                initial_offset=offset,
            )

            if offset > 0 and len(self.epoch_batch_sampler) == 0:
                return None

            if self.num_workers > 0:
                os.environ["PYTHONWARNINGS"] = "ignore:semaphore_tracker:UserWarning"

            # Create data loader
            itr = torch.utils.data.DataLoader(
                self.dataset,
                collate_fn=self.collate_fn,
                batch_sampler=self.epoch_batch_sampler,
                num_workers=self.num_workers,
                timeout=self.timeout,
                pin_memory=True,
                persistent_workers=self.persistent_workers,
            )

            if self.reuse_dataloader:
                self.dataloader = itr

        # Wrap with a BufferedIterator if needed
        if self.buffer_size > 0:
            itr = BufferedIterator(self.buffer_size, itr)

        # Wrap with CountingIterator
        itr = CountingIterator(itr, start=offset)

        if self.skip_remainder_batch:
            # TODO: Below is a lazy implementation which discard the final batch regardless
            # of whether it is a full batch or not.

            total_num_itrs = len(self.epoch_batch_sampler) - 1
            itr.take(total_num_itrs)
            logger.info(f"skip final residual batch, total_num_itrs = {total_num_itrs}")

        return itr

    def ordered_batches(self, epoch, fix_batches_to_gpus, shuffle):
        def shuffle_batches(batches, seed):
            with data_utils.numpy_seed(seed):

                if self.grouped_shuffling:
                    grouped_batches = [
                        batches[(i * self.num_shards) : ((i + 1) * self.num_shards)]
                        for i in range((len(batches) // self.num_shards))
                    ]
                    np.random.shuffle(grouped_batches)
                    batches = list(itertools.chain(*grouped_batches))
                else:
                    np.random.shuffle(batches)

            return batches

        if self._supports_prefetch:
            batches = self.frozen_batches

            if shuffle and not fix_batches_to_gpus:
                batches = shuffle_batches(list(batches), self.seed + epoch)

            batches = list(
                ShardedIterator(batches, self.num_shards, self.shard_id, fill_value=[])
            )
            self.dataset.prefetch([i for s in batches for i in s])

            if shuffle and fix_batches_to_gpus:
                batches = shuffle_batches(batches, self.seed + epoch + self.shard_id)
        else:
            if shuffle:
                batches = shuffle_batches(list(self.frozen_batches), self.seed + epoch)
            else:
                batches = self.frozen_batches
            batches = list(
                ShardedIterator(batches, self.num_shards, self.shard_id, fill_value=[])
            )
        return batches


class GroupedIterator(CountingIterator):
    """Wrapper around an iterable that returns groups (chunks) of items.

    Args:
        iterable (iterable): iterable to wrap
        chunk_size (int): size of each chunk
        skip_remainder_batch (bool, optional): if set, discard the last grouped batch in
          each training epoch, as the last grouped batch is usually smaller than
                local_batch_size * distributed_word_size * chunk_size (default: ``False``).
    Attributes:
        n (int): number of elements consumed from this iterator
    """

    def __init__(self, iterable, chunk_size, skip_remainder_batch=False):
        if skip_remainder_batch:
            total_num_itrs = int(math.floor(len(iterable) / float(chunk_size)))
            logger.info(
                f"skip final residual batch, grouped total_num_itrs = {total_num_itrs}"
            )
        else:
            total_num_itrs = int(math.ceil(len(iterable) / float(chunk_size)))
            logger.info(f"grouped total_num_itrs = {total_num_itrs}")

        itr = _chunk_iterator(iterable, chunk_size, skip_remainder_batch)
        super().__init__(
            itr,
            start=int(math.ceil(getattr(iterable, "n", 0) / float(chunk_size))),
            total=total_num_itrs,
        )
        self.chunk_size = chunk_size

        if skip_remainder_batch:
            self.take(total_num_itrs)
            # TODO: [Hack] Here the grouped iterator modifies the base iterator size so that
            # training can move into the next epoch once the grouped iterator is exhausted.
            # Double-check this implementation in case unexpected behavior occurs.
            iterable.take(total_num_itrs * chunk_size)


def _chunk_iterator(itr, chunk_size, skip_remainder_batch=False):
    chunk = []
    for x in itr:
        chunk.append(x)
        if len(chunk) == chunk_size:
            yield chunk
            chunk = []
    if not skip_remainder_batch and len(chunk) > 0:
        yield chunk


class ShardedIterator(CountingIterator):
    """A sharded wrapper around an iterable, padded to length.

    Args:
        iterable (iterable): iterable to wrap
        num_shards (int): number of shards to split the iterable into
        shard_id (int): which shard to iterator over
        fill_value (Any, optional): padding value when the iterable doesn't
            evenly divide *num_shards* (default: None).

    Attributes:
        n (int): number of elements consumed from this iterator
    """

    def __init__(
        self, iterable, num_shards, shard_id, fill_value=None, skip_remainder_batch=None
    ):
        """
        Args:
            skip_remainder_batch: ignored"""
        if shard_id < 0 or shard_id >= num_shards:
            raise ValueError("shard_id must be between 0 and num_shards")
        sharded_len = int(math.ceil(len(iterable) / float(num_shards)))
        itr = map(
            operator.itemgetter(1),
            itertools.zip_longest(
                range(sharded_len),
                itertools.islice(iterable, shard_id, len(iterable), num_shards),
                fillvalue=fill_value,
            ),
        )
        super().__init__(
            itr,
            start=int(math.ceil(getattr(iterable, "n", 0) / float(num_shards))),
            total=sharded_len,
        )


class BackgroundConsumer(Thread):
    def __init__(self, queue, source, max_len, cuda_device):
        Thread.__init__(self)

        self._queue = queue
        self._source = source
        self._max_len = max_len
        self.count = 0
        self.cuda_device = cuda_device

    def run(self):
        # set_device to avoid creation of GPU0 context when using pin_memory
        if self.cuda_device is not None:
            torch.cuda.set_device(self.cuda_device)

        try:
            for item in self._source:
                self._queue.put(item)

                # Stop if we reached the maximum length
                self.count += 1
                if self._max_len is not None and self.count >= self._max_len:
                    break

            # Signal the consumer we are done.
            self._queue.put(_sentinel)
        except Exception as e:
            self._queue.put(e)


class BufferedIterator(object):
    def __init__(self, size, iterable):
        self._queue = queue.Queue(size)
        self._iterable = iterable
        self._consumer = None

        self.start_time = time.time()
        self.warning_time = None

        self.total = len(iterable)

    def _create_consumer(self):
        self._consumer = BackgroundConsumer(
            self._queue,
            self._iterable,
            self.total,
            torch.cuda.current_device() if torch.cuda.is_available() else None,
        )
        self._consumer.daemon = True
        self._consumer.start()

    def __iter__(self):
        return self

    def __len__(self):
        return self.total

    def take(self, n):
        self.total = min(self.total, n)
        # Propagate this change to the underlying iterator
        if hasattr(self._iterable, "take"):
            self._iterable.take(n)
        return self

    def __next__(self):
        # Create consumer if not created yet
        if self._consumer is None:
            self._create_consumer()

        # Notify the user if there is a data loading bottleneck
        if self._queue.qsize() < min(2, max(1, self._queue.maxsize // 2)):
            if time.time() - self.start_time > 5 * 60:
                if (
                    self.warning_time is None
                    or time.time() - self.warning_time > 15 * 60
                ):
                    logger.debug(
                        "Data loading buffer is empty or nearly empty. This may "
                        "indicate a data loading bottleneck, and increasing the "
                        "number of workers (--num-workers) may help."
                    )
                    self.warning_time = time.time()

        # Get next example
        item = self._queue.get(True)
        if isinstance(item, Exception):
            raise item
        if item is _sentinel:
            raise StopIteration()
        return item


class GroupedEpochBatchIterator(EpochBatchIterator):
    """Grouped version of EpochBatchIterator
    It takes several samplers from different datasets.
    Each epoch shuffle the dataset wise sampler individually with different
    random seed. The those sub samplers are combined with into
    one big samplers with deterministic permutation to mix batches from
    different datasets. It will act like EpochBatchIterator but make sure
    1) data from one data set each time
    2) for different workers, they use the same order to fetch the data
    so they will use data from the same dataset everytime
    mult_rate is used for update_freq > 1 case where we want to make sure update_freq
    mini-batches come from same source
    """

    def __init__(
        self,
        dataset,
        collate_fn,
        batch_samplers,
        seed=1,
        num_shards=1,
        shard_id=0,
        num_workers=0,
        epoch=0,
        mult_rate=1,
        buffer_size=0,
        skip_remainder_batch=False,
    ):
        super().__init__(
            dataset,
            collate_fn,
            batch_samplers,
            seed,
            num_shards,
            shard_id,
            num_workers,
            epoch,
            buffer_size,
            skip_remainder_batch=skip_remainder_batch,
        )
        # level 0: sub-samplers 1: batch_idx 2: batches
        self._frozen_batches = tuple([tuple(sub_batch) for sub_batch in batch_samplers])
        self.step_size = mult_rate * num_shards

        self.lengths = [
            (len(x) // self.step_size) * self.step_size for x in self.frozen_batches
        ]

    def __len__(self):
        return sum(self.lengths)

    @property
    def first_batch(self):
        if len(self.frozen_batches) == 0:
            raise Exception(
                "The dataset is empty. This could indicate "
                "that all elements in the dataset have been skipped. "
                "Try increasing the max number of allowed tokens or using "
                "a larger dataset."
            )

        if self.dataset.supports_fetch_outside_dataloader:
            return self.collate_fn([self.dataset[i] for i in self.frozen_batches[0][0]])
        else:
            return "DUMMY"

    def _get_iterator_for_epoch(
        self, epoch, shuffle, fix_batches_to_gpus=False, offset=0
    ):
        def shuffle_batches(batches, seed):
            with data_utils.numpy_seed(seed):
                np.random.shuffle(batches)
            return batches

        def return_full_batches(batch_sets, seed, shuffle):
            if shuffle:
                batch_sets = [shuffle_batches(list(x), seed) for x in batch_sets]

            batch_sets = [
                batch_sets[i][: self.lengths[i]] for i in range(len(batch_sets))
            ]
            batches = list(itertools.chain.from_iterable(batch_sets))

            if shuffle:
                with data_utils.numpy_seed(seed):
                    idx = np.random.permutation(len(batches) // self.step_size)
                    if len(idx) * self.step_size != len(batches):
                        raise ValueError(
                            "ERROR: %d %d %d %d"
                            % (len(idx), self.step_size, len(batches), self.shard_id),
                            ":".join(["%d" % x for x in self.lengths]),
                        )
                    mini_shards = [
                        batches[i * self.step_size : (i + 1) * self.step_size]
                        for i in idx
                    ]
                    batches = list(itertools.chain.from_iterable(mini_shards))

            return batches

        if self._supports_prefetch:
            raise NotImplementedError("To be implemented")
        else:
            batches = return_full_batches(
                self.frozen_batches, self.seed + epoch, shuffle
            )
            batches = list(
                ShardedIterator(batches, self.num_shards, self.shard_id, fill_value=[])
            )

        if offset > 0 and offset >= len(batches):
            return None

        if self.num_workers > 0:
            os.environ["PYTHONWARNINGS"] = "ignore:semaphore_tracker:UserWarning"

        itr = torch.utils.data.DataLoader(
            self.dataset,
            collate_fn=self.collate_fn,
            batch_sampler=batches[offset:],
            num_workers=self.num_workers,
            persistent_workers=self.persistent_workers,
        )
        if self.buffer_size > 0:
            itr = BufferedIterator(self.buffer_size, itr)

        return CountingIterator(itr, start=offset)
=======
# Copyright (c) Facebook, Inc. and its affiliates.
#
# This source code is licensed under the MIT license found in the
# LICENSE file in the root directory of this source tree.

import itertools
import logging
import math
import operator
import os
import queue
import time
from threading import Thread
from typing import Iterator, List

import numpy as np
import torch
from fairseq.data import data_utils


logger = logging.getLogger(__name__)

# Object used by _background_consumer to signal the source is exhausted
# to the main thread.
_sentinel = object()


class CountingIterator(object):
    """Wrapper around an iterable that maintains the iteration count.

    Args:
        iterable (iterable): iterable to wrap
        start (int): starting iteration count. Note that this doesn't
            actually advance the iterator.
        total (int): override the iterator length returned by ``__len``.
            This can be used to truncate *iterator*.

    Attributes:
        n (int): number of elements consumed from this iterator
    """

    def __init__(self, iterable, start=None, total=None):
        self._itr = iter(iterable)
        self.n = start or getattr(iterable, "n", 0)
        self.total = total if total is not None else self.n + len(iterable)

    def __len__(self):
        return self.total

    def __iter__(self):
        return self

    def __next__(self):
        if not self.has_next():
            raise StopIteration
        try:
            x = next(self._itr)
        except StopIteration:
            raise IndexError(
                f"Iterator expected to have length {self.total}, "
                f"but exhausted at position {self.n}."
            )
        self.n += 1
        return x

    def has_next(self):
        """Whether the iterator has been exhausted."""
        return self.n < self.total

    def skip(self, n):
        """Fast-forward the iterator by skipping n elements."""
        for _ in range(n):
            next(self)
        return self

    def take(self, n):
        """Truncate the iterator to n elements at most."""
        self.total = min(self.total, n)
        # Propagate this change to the underlying iterator
        if hasattr(self._itr, "take"):
            self._itr.take(max(n - self.n, 0))
        return self


class EpochBatchIterating(object):
    def __len__(self) -> int:
        raise NotImplementedError

    @property
    def next_epoch_idx(self):
        raise NotImplementedError

    def next_epoch_itr(
        self, shuffle=True, fix_batches_to_gpus=False, set_dataset_epoch=True
    ):
        """Return a new iterator over the dataset.

        Args:
            shuffle (bool, optional): shuffle batches before returning the
                iterator (default: True).
            fix_batches_to_gpus (bool, optional): ensure that batches are always
                allocated to the same shards across epochs. Requires
                that :attr:`dataset` supports prefetching (default: False).
            set_dataset_epoch (bool, optional): update the wrapped Dataset with
                the new epoch number (default: True).
        """
        raise NotImplementedError

    def end_of_epoch(self) -> bool:
        """Returns whether the most recent epoch iterator has been exhausted"""
        raise NotImplementedError

    @property
    def iterations_in_epoch(self) -> int:
        """The number of consumed batches in the current epoch."""
        raise NotImplementedError

    def state_dict(self):
        """Returns a dictionary containing a whole state of the iterator."""
        raise NotImplementedError

    def load_state_dict(self, state_dict):
        """Copies the state of the iterator from the given *state_dict*."""
        raise NotImplementedError

    @property
    def first_batch(self):
        return "DUMMY"


class StreamingEpochBatchIterator(EpochBatchIterating):
    """A steaming-style iterator over a :class:`torch.utils.data.IterableDataset`.

    Args:
        dataset (~torch.utils.data.Dataset): dataset from which to load the data
        max_sentences: batch size
        collate_fn (callable): merges a list of samples to form a mini-batch
        num_workers (int, optional): how many subprocesses to use for data
            loading. 0 means the data will be loaded in the main process
            (default: 0).
        epoch (int, optional): the epoch to start the iterator from
            (default: 1).
        buffer_size (int, optional): the number of batches to keep ready in the
            queue. Helps speeding up dataloading. When buffer_size is zero, the
            default torch.utils.data.DataLoader preloading is used.
        timeout (int, optional): if positive, the timeout value for collecting a batch
            from workers. Should always be non-negative (default: ``0``).
    """

    def __init__(
        self,
        dataset,
        max_sentences=1,
        collate_fn=None,
        epoch=1,
        num_workers=0,
        buffer_size=0,
        timeout=0,
        persistent_workers=True,
    ):
        assert isinstance(dataset, torch.utils.data.IterableDataset)
        self.dataset = dataset
        self.max_sentences = max_sentences
        self.collate_fn = collate_fn
        self.epoch = max(epoch, 1)  # we use 1-based indexing for epochs
        self.num_workers = num_workers
        self.persistent_workers = persistent_workers and num_workers > 0
        # This upper limit here is to prevent people from abusing this feature
        # in a shared computing environment.
        self.buffer_size = min(buffer_size, 20)
        self.timeout = timeout

        self._current_epoch_iterator = None

    @property
    def next_epoch_idx(self):
        """Return the epoch index after *next_epoch_itr* is called."""
        if self._current_epoch_iterator is not None and self.end_of_epoch():
            return self.epoch + 1
        else:
            return self.epoch

    def next_epoch_itr(
        self, shuffle=True, fix_batches_to_gpus=False, set_dataset_epoch=True
    ):
        self.epoch = self.next_epoch_idx
        if set_dataset_epoch and hasattr(self.dataset, "set_epoch"):
            self.dataset.set_epoch(self.epoch)
        self._current_epoch_iterator = self._get_iterator_for_epoch(self.epoch, shuffle)
        return self._current_epoch_iterator

    def end_of_epoch(self) -> bool:
        return not self._current_epoch_iterator.has_next()

    @property
    def iterations_in_epoch(self) -> int:
        if self._current_epoch_iterator is not None:
            return self._current_epoch_iterator.n
        return 0

    def state_dict(self):
        return {
            "epoch": self.epoch,
        }

    def load_state_dict(self, state_dict):
        self.epoch = state_dict["epoch"]

    def _get_iterator_for_epoch(self, epoch, shuffle, offset=0):
        if self.num_workers > 0:
            os.environ["PYTHONWARNINGS"] = "ignore:semaphore_tracker:UserWarning"

        # Create data loader
        worker_init_fn = getattr(self.dataset, "worker_init_fn", None)
        itr = torch.utils.data.DataLoader(
            self.dataset,
            batch_size=self.max_sentences,
            collate_fn=self.collate_fn,
            num_workers=self.num_workers,
            timeout=self.timeout,
            worker_init_fn=worker_init_fn,
            pin_memory=True,
            persistent_workers=self.persistent_workers,
        )

        # Wrap with a BufferedIterator if needed
        if self.buffer_size > 0:
            itr = BufferedIterator(self.buffer_size, itr)

        # Wrap with CountingIterator
        itr = CountingIterator(itr, start=offset)

        return itr


class FrozenBatchSampler:
    def __init__(
        self,
        ordered_batches,
        epoch,
        fix_batches_to_gpus,
        shuffle,
        initial_offset,
    ):
        self.ordered_batches = ordered_batches
        self.fix_batches_to_gpus = fix_batches_to_gpus
        self.shuffle = shuffle
        self.make_batches_for_epoch(epoch, initial_offset)

    def make_batches_for_epoch(self, epoch, offset=0):
        self.batches = self.ordered_batches(
            epoch, self.fix_batches_to_gpus, self.shuffle
        )
        if offset > 0:
            self.batches = self.batches[offset:]

    def __iter__(self) -> Iterator[List[int]]:
        return iter(self.batches)

    def __len__(self) -> int:
        return len(self.batches)


class EpochBatchIterator(EpochBatchIterating):
    """A multi-epoch iterator over a :class:`torch.utils.data.Dataset`.

    Compared to :class:`torch.utils.data.DataLoader`, this iterator:

    - can be reused across multiple epochs with the :func:`next_epoch_itr`
      method (optionally shuffled between epochs)
    - can be serialized/deserialized with the :func:`state_dict` and
      :func:`load_state_dict` methods
    - supports sharding with the *num_shards* and *shard_id* arguments

    Args:
        dataset (~torch.utils.data.Dataset): dataset from which to load the data
        collate_fn (callable): merges a list of samples to form a mini-batch
        batch_sampler (~torch.utils.data.Sampler or a callable): an iterator over batches of
            indices, or a callable to create such an iterator (~torch.utils.data.Sampler).
            A callable batch_sampler will be called for each epoch to enable per epoch dynamic
            batch iterators defined by this callable batch_sampler.
        seed (int, optional): seed for random number generator for
            reproducibility (default: 1).
        num_shards (int, optional): shard the data iterator into N
            shards (default: 1).
        shard_id (int, optional): which shard of the data iterator to
            return (default: 0).
        num_workers (int, optional): how many subprocesses to use for data
            loading. 0 means the data will be loaded in the main process
            (default: 0).
        epoch (int, optional): the epoch to start the iterator from
            (default: 1).
        buffer_size (int, optional): the number of batches to keep ready in the
            queue. Helps speeding up dataloading. When buffer_size is zero, the
            default torch.utils.data.DataLoader preloading is used.
        timeout (int, optional): if positive, the timeout value for collecting a batch
            from workers. Should always be non-negative (default: ``0``).
        disable_shuffling (bool, optional): force disable shuffling
            (default: ``False``).
        skip_remainder_batch (bool, optional): if set, discard the last batch in an epoch
            for the sake of training stability, as the last batch is usually smaller than
                local_batch_size * distributed_word_size (default: ``False``).
        grouped_shuffling (bool, optional): enable shuffling batches in groups
            of num_shards. Ensures that each GPU receives similar length sequences when
            batches are sorted by length.
    """

    def __init__(
        self,
        dataset,
        collate_fn,
        batch_sampler,
        seed=1,
        num_shards=1,
        shard_id=0,
        num_workers=0,
        epoch=1,
        buffer_size=0,
        timeout=0,
        disable_shuffling=False,
        skip_remainder_batch=False,
        grouped_shuffling=False,
        reuse_dataloader=False,
        persistent_workers=True,
    ):
        assert isinstance(dataset, torch.utils.data.Dataset)
        self.dataset = dataset
        self.collate_fn = collate_fn
        self.batch_sampler = batch_sampler
        self._frozen_batches = (
            tuple(batch_sampler) if not callable(batch_sampler) else None
        )
        self.seed = seed
        self.num_shards = num_shards
        self.shard_id = shard_id
        self.num_workers = num_workers
        self.persistent_workers = persistent_workers and num_workers > 0
        # This upper limit here is to prevent people from abusing this feature
        # in a shared computing environment.
        self.buffer_size = min(buffer_size, 20)
        self.timeout = timeout
        self.disable_shuffling = disable_shuffling
        self.skip_remainder_batch = skip_remainder_batch
        self.grouped_shuffling = grouped_shuffling

        self.epoch = max(epoch, 1)  # we use 1-based indexing for epochs
        self.shuffle = not disable_shuffling
        self._cur_epoch_itr = None
        self._next_epoch_itr = None
        self._supports_prefetch = getattr(dataset, "supports_prefetch", False)

        self.dataloader = None
        self.reuse_dataloader = reuse_dataloader

    @property
    def frozen_batches(self):
        if self._frozen_batches is None:
            self._frozen_batches = tuple(self.batch_sampler(self.dataset, self.epoch))
        return self._frozen_batches

    @property
    def first_batch(self):
        if len(self.frozen_batches) == 0:
            raise Exception(
                "The dataset is empty. This could indicate "
                "that all elements in the dataset have been skipped. "
                "Try increasing the max number of allowed tokens or using "
                "a larger dataset."
            )

        if getattr(self.dataset, "supports_fetch_outside_dataloader", True):
            return self.collate_fn([self.dataset[i] for i in self.frozen_batches[0]])
        else:
            return "DUMMY"

    def __len__(self):
        return int(math.ceil(len(self.frozen_batches) / float(self.num_shards)))

    @property
    def n(self):
        return self.iterations_in_epoch

    @property
    def next_epoch_idx(self):
        """Return the epoch index after *next_epoch_itr* is called."""
        if self._next_epoch_itr is not None:
            return self.epoch
        elif self._cur_epoch_itr is not None and self.end_of_epoch():
            return self.epoch + 1
        else:
            return self.epoch

    def next_epoch_itr(
        self, shuffle=True, fix_batches_to_gpus=False, set_dataset_epoch=True
    ):
        """Return a new iterator over the dataset.

        Args:
            shuffle (bool, optional): shuffle batches before returning the
                iterator (default: True).
            fix_batches_to_gpus (bool, optional): ensure that batches are always
                allocated to the same shards across epochs. Requires
                that :attr:`dataset` supports prefetching (default: False).
            set_dataset_epoch (bool, optional): update the wrapped Dataset with
                the new epoch number (default: True).
        """
        if self.disable_shuffling:
            shuffle = False
        prev_epoch = self.epoch
        self.epoch = self.next_epoch_idx
        if set_dataset_epoch and hasattr(self.dataset, "set_epoch"):
            self.dataset.set_epoch(self.epoch)
        if self._next_epoch_itr is not None:
            self._cur_epoch_itr = self._next_epoch_itr
            self._next_epoch_itr = None
        else:
            if callable(self.batch_sampler) and prev_epoch != self.epoch:
                # reset _frozen_batches to refresh the next epoch
                self._frozen_batches = None
            self._cur_epoch_itr = self._get_iterator_for_epoch(
                self.epoch,
                shuffle,
                fix_batches_to_gpus=fix_batches_to_gpus,
            )
        self.shuffle = shuffle
        return self._cur_epoch_itr

    def end_of_epoch(self) -> bool:
        """Returns whether the most recent epoch iterator has been exhausted"""
        return not self._cur_epoch_itr.has_next()

    @property
    def iterations_in_epoch(self):
        """The number of consumed batches in the current epoch."""
        if self._cur_epoch_itr is not None:
            return self._cur_epoch_itr.n
        elif self._next_epoch_itr is not None:
            return self._next_epoch_itr.n
        return 0

    def state_dict(self):
        """Returns a dictionary containing a whole state of the iterator."""
        if self.end_of_epoch():
            epoch = self.epoch + 1
            iter_in_epoch = 0
        else:
            epoch = self.epoch
            iter_in_epoch = self.iterations_in_epoch
        return {
            "version": 2,
            "epoch": epoch,
            "iterations_in_epoch": iter_in_epoch,
            "shuffle": self.shuffle,
        }

    def load_state_dict(self, state_dict):
        """Copies the state of the iterator from the given *state_dict*."""
        self.epoch = state_dict["epoch"]
        itr_pos = state_dict.get("iterations_in_epoch", 0)
        version = state_dict.get("version", 1)
        if itr_pos > 0:
            # fast-forward epoch iterator
            self._next_epoch_itr = self._get_iterator_for_epoch(
                self.epoch,
                shuffle=state_dict.get("shuffle", True),
                offset=itr_pos,
            )
            if self._next_epoch_itr is None:
                if version == 1:
                    # legacy behavior: we finished the epoch, increment epoch counter
                    self.epoch += 1
                else:
                    raise RuntimeError(
                        "Cannot resume training due to dataloader mismatch, please "
                        "report this to the fairseq developers. You can relaunch "
                        "training with `--reset-dataloader` and it should work."
                    )
        else:
            self._next_epoch_itr = None

    def _get_iterator_for_epoch(
        self, epoch, shuffle, fix_batches_to_gpus=False, offset=0
    ):
        if self.reuse_dataloader and self.dataloader is not None:
            self.epoch_batch_sampler.make_batches_for_epoch(epoch, offset)
            itr = self.dataloader
        else:
            self.epoch_batch_sampler = FrozenBatchSampler(
                self.ordered_batches,
                epoch,
                fix_batches_to_gpus,
                shuffle,
                initial_offset=offset,
            )

            if offset > 0 and len(self.epoch_batch_sampler) == 0:
                return None

            if self.num_workers > 0:
                os.environ["PYTHONWARNINGS"] = "ignore:semaphore_tracker:UserWarning"

            # Create data loader
            itr = torch.utils.data.DataLoader(
                self.dataset,
                collate_fn=self.collate_fn,
                batch_sampler=self.epoch_batch_sampler,
                num_workers=self.num_workers,
                timeout=self.timeout,
                pin_memory=True,
                persistent_workers=self.persistent_workers,
            )

            if self.reuse_dataloader:
                self.dataloader = itr

        # Wrap with a BufferedIterator if needed
        if self.buffer_size > 0:
            itr = BufferedIterator(self.buffer_size, itr)

        # Wrap with CountingIterator
        itr = CountingIterator(itr, start=offset)

        if self.skip_remainder_batch:
            # TODO: Below is a lazy implementation which discard the final batch regardless
            # of whether it is a full batch or not.

            total_num_itrs = len(itr) - 1
            itr.take(total_num_itrs)
            logger.info(f"skip final residual batch, total_num_itrs = {total_num_itrs}")

        return itr

    def ordered_batches(self, epoch, fix_batches_to_gpus, shuffle):
        def shuffle_batches(batches, seed):
            with data_utils.numpy_seed(seed):

                if self.grouped_shuffling:
                    grouped_batches = [
                        batches[(i * self.num_shards) : ((i + 1) * self.num_shards)]
                        for i in range((len(batches) // self.num_shards))
                    ]
                    np.random.shuffle(grouped_batches)
                    batches = list(itertools.chain(*grouped_batches))
                else:
                    np.random.shuffle(batches)

            return batches

        if self._supports_prefetch:
            batches = self.frozen_batches

            if shuffle and not fix_batches_to_gpus:
                batches = shuffle_batches(list(batches), self.seed + epoch)

            batches = list(
                ShardedIterator(batches, self.num_shards, self.shard_id, fill_value=[])
            )
            self.dataset.prefetch([i for s in batches for i in s])

            if shuffle and fix_batches_to_gpus:
                batches = shuffle_batches(batches, self.seed + epoch + self.shard_id)
        else:
            if shuffle:
                batches = shuffle_batches(list(self.frozen_batches), self.seed + epoch)
            else:
                batches = self.frozen_batches
            batches = list(
                ShardedIterator(batches, self.num_shards, self.shard_id, fill_value=[])
            )
        return batches


class GroupedIterator(CountingIterator):
    """Wrapper around an iterable that returns groups (chunks) of items.

    Args:
        iterable (iterable): iterable to wrap
        chunk_size (int): size of each chunk
        skip_remainder_batch (bool, optional): if set, discard the last grouped batch in
          each training epoch, as the last grouped batch is usually smaller than
                local_batch_size * distributed_word_size * chunk_size (default: ``False``).
    Attributes:
        n (int): number of elements consumed from this iterator
    """

    def __init__(self, iterable, chunk_size, skip_remainder_batch=False):
        if skip_remainder_batch:
            total_num_itrs = int(math.floor(len(iterable) / float(chunk_size)))
            logger.info(
                f"skip final residual batch, grouped total_num_itrs = {total_num_itrs}"
            )
        else:
            total_num_itrs = int(math.ceil(len(iterable) / float(chunk_size)))
            logger.info(f"grouped total_num_itrs = {total_num_itrs}")

        itr = _chunk_iterator(iterable, chunk_size, skip_remainder_batch)
        super().__init__(
            itr,
            start=int(math.ceil(getattr(iterable, "n", 0) / float(chunk_size))),
            total=total_num_itrs,
        )
        self.chunk_size = chunk_size

        if skip_remainder_batch:
            self.take(total_num_itrs)
            # TODO: [Hack] Here the grouped iterator modifies the base iterator size so that
            # training can move into the next epoch once the grouped iterator is exhausted.
            # Double-check this implementation in case unexpected behavior occurs.
            iterable.take(total_num_itrs * chunk_size)


def _chunk_iterator(itr, chunk_size, skip_remainder_batch=False):
    chunk = []
    for x in itr:
        chunk.append(x)
        if len(chunk) == chunk_size:
            yield chunk
            chunk = []
    if not skip_remainder_batch and len(chunk) > 0:
        yield chunk


class ShardedIterator(CountingIterator):
    """A sharded wrapper around an iterable, padded to length.

    Args:
        iterable (iterable): iterable to wrap
        num_shards (int): number of shards to split the iterable into
        shard_id (int): which shard to iterator over
        fill_value (Any, optional): padding value when the iterable doesn't
            evenly divide *num_shards* (default: None).

    Attributes:
        n (int): number of elements consumed from this iterator
    """

    def __init__(
        self, iterable, num_shards, shard_id, fill_value=None, skip_remainder_batch=None
    ):
        """
        Args:
            skip_remainder_batch: ignored"""
        if shard_id < 0 or shard_id >= num_shards:
            raise ValueError("shard_id must be between 0 and num_shards")
        sharded_len = int(math.ceil(len(iterable) / float(num_shards)))
        itr = map(
            operator.itemgetter(1),
            itertools.zip_longest(
                range(sharded_len),
                itertools.islice(iterable, shard_id, len(iterable), num_shards),
                fillvalue=fill_value,
            ),
        )
        super().__init__(
            itr,
            start=int(math.ceil(getattr(iterable, "n", 0) / float(num_shards))),
            total=sharded_len,
        )


class BackgroundConsumer(Thread):
    def __init__(self, queue, source, max_len, cuda_device):
        Thread.__init__(self)

        self._queue = queue
        self._source = source
        self._max_len = max_len
        self.count = 0
        self.cuda_device = cuda_device

    def run(self):
        # set_device to avoid creation of GPU0 context when using pin_memory
        if self.cuda_device is not None:
            torch.cuda.set_device(self.cuda_device)

        try:
            for item in self._source:
                self._queue.put(item)

                # Stop if we reached the maximum length
                self.count += 1
                if self._max_len is not None and self.count >= self._max_len:
                    break

            # Signal the consumer we are done.
            self._queue.put(_sentinel)
        except Exception as e:
            self._queue.put(e)


class BufferedIterator(object):
    def __init__(self, size, iterable):
        self._queue = queue.Queue(size)
        self._iterable = iterable
        self._consumer = None

        self.start_time = time.time()
        self.warning_time = None

        self.total = len(iterable)

    def _create_consumer(self):
        self._consumer = BackgroundConsumer(
            self._queue,
            self._iterable,
            self.total,
            torch.cuda.current_device() if torch.cuda.is_available() else None,
        )
        self._consumer.daemon = True
        self._consumer.start()

    def __iter__(self):
        return self

    def __len__(self):
        return self.total

    def take(self, n):
        self.total = min(self.total, n)
        # Propagate this change to the underlying iterator
        if hasattr(self._iterable, "take"):
            self._iterable.take(n)
        return self

    def __next__(self):
        # Create consumer if not created yet
        if self._consumer is None:
            self._create_consumer()

        # Notify the user if there is a data loading bottleneck
        if self._queue.qsize() < min(2, max(1, self._queue.maxsize // 2)):
            if time.time() - self.start_time > 5 * 60:
                if (
                    self.warning_time is None
                    or time.time() - self.warning_time > 15 * 60
                ):
                    logger.debug(
                        "Data loading buffer is empty or nearly empty. This may "
                        "indicate a data loading bottleneck, and increasing the "
                        "number of workers (--num-workers) may help."
                    )
                    self.warning_time = time.time()

        # Get next example
        item = self._queue.get(True)
        if isinstance(item, Exception):
            raise item
        if item is _sentinel:
            raise StopIteration()
        return item


class GroupedEpochBatchIterator(EpochBatchIterator):
    """Grouped version of EpochBatchIterator
    It takes several samplers from different datasets.
    Each epoch shuffle the dataset wise sampler individually with different
    random seed. The those sub samplers are combined with into
    one big samplers with deterministic permutation to mix batches from
    different datasets. It will act like EpochBatchIterator but make sure
    1) data from one data set each time
    2) for different workers, they use the same order to fetch the data
    so they will use data from the same dataset everytime
    mult_rate is used for update_freq > 1 case where we want to make sure update_freq
    mini-batches come from same source
    """

    def __init__(
        self,
        dataset,
        collate_fn,
        batch_samplers,
        seed=1,
        num_shards=1,
        shard_id=0,
        num_workers=0,
        epoch=0,
        mult_rate=1,
        buffer_size=0,
        skip_remainder_batch=False,
    ):
        super().__init__(
            dataset,
            collate_fn,
            batch_samplers,
            seed,
            num_shards,
            shard_id,
            num_workers,
            epoch,
            buffer_size,
            skip_remainder_batch=skip_remainder_batch,
        )
        # level 0: sub-samplers 1: batch_idx 2: batches
        self._frozen_batches = tuple([tuple(sub_batch) for sub_batch in batch_samplers])
        self.step_size = mult_rate * num_shards

        self.lengths = [
            (len(x) // self.step_size) * self.step_size for x in self.frozen_batches
        ]

    def __len__(self):
        return sum(self.lengths)

    @property
    def first_batch(self):
        if len(self.frozen_batches) == 0:
            raise Exception(
                "The dataset is empty. This could indicate "
                "that all elements in the dataset have been skipped. "
                "Try increasing the max number of allowed tokens or using "
                "a larger dataset."
            )

        if self.dataset.supports_fetch_outside_dataloader:
            return self.collate_fn([self.dataset[i] for i in self.frozen_batches[0][0]])
        else:
            return "DUMMY"

    def _get_iterator_for_epoch(
        self, epoch, shuffle, fix_batches_to_gpus=False, offset=0
    ):
        def shuffle_batches(batches, seed):
            with data_utils.numpy_seed(seed):
                np.random.shuffle(batches)
            return batches

        def return_full_batches(batch_sets, seed, shuffle):
            if shuffle:
                batch_sets = [shuffle_batches(list(x), seed) for x in batch_sets]

            batch_sets = [
                batch_sets[i][: self.lengths[i]] for i in range(len(batch_sets))
            ]
            batches = list(itertools.chain.from_iterable(batch_sets))

            if shuffle:
                with data_utils.numpy_seed(seed):
                    idx = np.random.permutation(len(batches) // self.step_size)
                    if len(idx) * self.step_size != len(batches):
                        raise ValueError(
                            "ERROR: %d %d %d %d"
                            % (len(idx), self.step_size, len(batches), self.shard_id),
                            ":".join(["%d" % x for x in self.lengths]),
                        )
                    mini_shards = [
                        batches[i * self.step_size : (i + 1) * self.step_size]
                        for i in idx
                    ]
                    batches = list(itertools.chain.from_iterable(mini_shards))

            return batches

        if self._supports_prefetch:
            raise NotImplementedError("To be implemented")
        else:
            batches = return_full_batches(
                self.frozen_batches, self.seed + epoch, shuffle
            )
            batches = list(
                ShardedIterator(batches, self.num_shards, self.shard_id, fill_value=[])
            )

        if offset > 0 and offset >= len(batches):
            return None

        if self.num_workers > 0:
            os.environ["PYTHONWARNINGS"] = "ignore:semaphore_tracker:UserWarning"

        itr = torch.utils.data.DataLoader(
            self.dataset,
            collate_fn=self.collate_fn,
            batch_sampler=batches[offset:],
            num_workers=self.num_workers,
            persistent_workers=self.persistent_workers,
        )
        if self.buffer_size > 0:
            itr = BufferedIterator(self.buffer_size, itr)

        return CountingIterator(itr, start=offset)
>>>>>>> da8fb630
<|MERGE_RESOLUTION|>--- conflicted
+++ resolved
@@ -1,4 +1,3 @@
-<<<<<<< HEAD
 # Copyright (c) Facebook, Inc. and its affiliates.
 #
 # This source code is licensed under the MIT license found in the
@@ -525,7 +524,7 @@
             # TODO: Below is a lazy implementation which discard the final batch regardless
             # of whether it is a full batch or not.
 
-            total_num_itrs = len(self.epoch_batch_sampler) - 1
+            total_num_itrs = len(itr) - 1
             itr.take(total_num_itrs)
             logger.info(f"skip final residual batch, total_num_itrs = {total_num_itrs}")
 
@@ -877,885 +876,4 @@
         if self.buffer_size > 0:
             itr = BufferedIterator(self.buffer_size, itr)
 
-        return CountingIterator(itr, start=offset)
-=======
-# Copyright (c) Facebook, Inc. and its affiliates.
-#
-# This source code is licensed under the MIT license found in the
-# LICENSE file in the root directory of this source tree.
-
-import itertools
-import logging
-import math
-import operator
-import os
-import queue
-import time
-from threading import Thread
-from typing import Iterator, List
-
-import numpy as np
-import torch
-from fairseq.data import data_utils
-
-
-logger = logging.getLogger(__name__)
-
-# Object used by _background_consumer to signal the source is exhausted
-# to the main thread.
-_sentinel = object()
-
-
-class CountingIterator(object):
-    """Wrapper around an iterable that maintains the iteration count.
-
-    Args:
-        iterable (iterable): iterable to wrap
-        start (int): starting iteration count. Note that this doesn't
-            actually advance the iterator.
-        total (int): override the iterator length returned by ``__len``.
-            This can be used to truncate *iterator*.
-
-    Attributes:
-        n (int): number of elements consumed from this iterator
-    """
-
-    def __init__(self, iterable, start=None, total=None):
-        self._itr = iter(iterable)
-        self.n = start or getattr(iterable, "n", 0)
-        self.total = total if total is not None else self.n + len(iterable)
-
-    def __len__(self):
-        return self.total
-
-    def __iter__(self):
-        return self
-
-    def __next__(self):
-        if not self.has_next():
-            raise StopIteration
-        try:
-            x = next(self._itr)
-        except StopIteration:
-            raise IndexError(
-                f"Iterator expected to have length {self.total}, "
-                f"but exhausted at position {self.n}."
-            )
-        self.n += 1
-        return x
-
-    def has_next(self):
-        """Whether the iterator has been exhausted."""
-        return self.n < self.total
-
-    def skip(self, n):
-        """Fast-forward the iterator by skipping n elements."""
-        for _ in range(n):
-            next(self)
-        return self
-
-    def take(self, n):
-        """Truncate the iterator to n elements at most."""
-        self.total = min(self.total, n)
-        # Propagate this change to the underlying iterator
-        if hasattr(self._itr, "take"):
-            self._itr.take(max(n - self.n, 0))
-        return self
-
-
-class EpochBatchIterating(object):
-    def __len__(self) -> int:
-        raise NotImplementedError
-
-    @property
-    def next_epoch_idx(self):
-        raise NotImplementedError
-
-    def next_epoch_itr(
-        self, shuffle=True, fix_batches_to_gpus=False, set_dataset_epoch=True
-    ):
-        """Return a new iterator over the dataset.
-
-        Args:
-            shuffle (bool, optional): shuffle batches before returning the
-                iterator (default: True).
-            fix_batches_to_gpus (bool, optional): ensure that batches are always
-                allocated to the same shards across epochs. Requires
-                that :attr:`dataset` supports prefetching (default: False).
-            set_dataset_epoch (bool, optional): update the wrapped Dataset with
-                the new epoch number (default: True).
-        """
-        raise NotImplementedError
-
-    def end_of_epoch(self) -> bool:
-        """Returns whether the most recent epoch iterator has been exhausted"""
-        raise NotImplementedError
-
-    @property
-    def iterations_in_epoch(self) -> int:
-        """The number of consumed batches in the current epoch."""
-        raise NotImplementedError
-
-    def state_dict(self):
-        """Returns a dictionary containing a whole state of the iterator."""
-        raise NotImplementedError
-
-    def load_state_dict(self, state_dict):
-        """Copies the state of the iterator from the given *state_dict*."""
-        raise NotImplementedError
-
-    @property
-    def first_batch(self):
-        return "DUMMY"
-
-
-class StreamingEpochBatchIterator(EpochBatchIterating):
-    """A steaming-style iterator over a :class:`torch.utils.data.IterableDataset`.
-
-    Args:
-        dataset (~torch.utils.data.Dataset): dataset from which to load the data
-        max_sentences: batch size
-        collate_fn (callable): merges a list of samples to form a mini-batch
-        num_workers (int, optional): how many subprocesses to use for data
-            loading. 0 means the data will be loaded in the main process
-            (default: 0).
-        epoch (int, optional): the epoch to start the iterator from
-            (default: 1).
-        buffer_size (int, optional): the number of batches to keep ready in the
-            queue. Helps speeding up dataloading. When buffer_size is zero, the
-            default torch.utils.data.DataLoader preloading is used.
-        timeout (int, optional): if positive, the timeout value for collecting a batch
-            from workers. Should always be non-negative (default: ``0``).
-    """
-
-    def __init__(
-        self,
-        dataset,
-        max_sentences=1,
-        collate_fn=None,
-        epoch=1,
-        num_workers=0,
-        buffer_size=0,
-        timeout=0,
-        persistent_workers=True,
-    ):
-        assert isinstance(dataset, torch.utils.data.IterableDataset)
-        self.dataset = dataset
-        self.max_sentences = max_sentences
-        self.collate_fn = collate_fn
-        self.epoch = max(epoch, 1)  # we use 1-based indexing for epochs
-        self.num_workers = num_workers
-        self.persistent_workers = persistent_workers and num_workers > 0
-        # This upper limit here is to prevent people from abusing this feature
-        # in a shared computing environment.
-        self.buffer_size = min(buffer_size, 20)
-        self.timeout = timeout
-
-        self._current_epoch_iterator = None
-
-    @property
-    def next_epoch_idx(self):
-        """Return the epoch index after *next_epoch_itr* is called."""
-        if self._current_epoch_iterator is not None and self.end_of_epoch():
-            return self.epoch + 1
-        else:
-            return self.epoch
-
-    def next_epoch_itr(
-        self, shuffle=True, fix_batches_to_gpus=False, set_dataset_epoch=True
-    ):
-        self.epoch = self.next_epoch_idx
-        if set_dataset_epoch and hasattr(self.dataset, "set_epoch"):
-            self.dataset.set_epoch(self.epoch)
-        self._current_epoch_iterator = self._get_iterator_for_epoch(self.epoch, shuffle)
-        return self._current_epoch_iterator
-
-    def end_of_epoch(self) -> bool:
-        return not self._current_epoch_iterator.has_next()
-
-    @property
-    def iterations_in_epoch(self) -> int:
-        if self._current_epoch_iterator is not None:
-            return self._current_epoch_iterator.n
-        return 0
-
-    def state_dict(self):
-        return {
-            "epoch": self.epoch,
-        }
-
-    def load_state_dict(self, state_dict):
-        self.epoch = state_dict["epoch"]
-
-    def _get_iterator_for_epoch(self, epoch, shuffle, offset=0):
-        if self.num_workers > 0:
-            os.environ["PYTHONWARNINGS"] = "ignore:semaphore_tracker:UserWarning"
-
-        # Create data loader
-        worker_init_fn = getattr(self.dataset, "worker_init_fn", None)
-        itr = torch.utils.data.DataLoader(
-            self.dataset,
-            batch_size=self.max_sentences,
-            collate_fn=self.collate_fn,
-            num_workers=self.num_workers,
-            timeout=self.timeout,
-            worker_init_fn=worker_init_fn,
-            pin_memory=True,
-            persistent_workers=self.persistent_workers,
-        )
-
-        # Wrap with a BufferedIterator if needed
-        if self.buffer_size > 0:
-            itr = BufferedIterator(self.buffer_size, itr)
-
-        # Wrap with CountingIterator
-        itr = CountingIterator(itr, start=offset)
-
-        return itr
-
-
-class FrozenBatchSampler:
-    def __init__(
-        self,
-        ordered_batches,
-        epoch,
-        fix_batches_to_gpus,
-        shuffle,
-        initial_offset,
-    ):
-        self.ordered_batches = ordered_batches
-        self.fix_batches_to_gpus = fix_batches_to_gpus
-        self.shuffle = shuffle
-        self.make_batches_for_epoch(epoch, initial_offset)
-
-    def make_batches_for_epoch(self, epoch, offset=0):
-        self.batches = self.ordered_batches(
-            epoch, self.fix_batches_to_gpus, self.shuffle
-        )
-        if offset > 0:
-            self.batches = self.batches[offset:]
-
-    def __iter__(self) -> Iterator[List[int]]:
-        return iter(self.batches)
-
-    def __len__(self) -> int:
-        return len(self.batches)
-
-
-class EpochBatchIterator(EpochBatchIterating):
-    """A multi-epoch iterator over a :class:`torch.utils.data.Dataset`.
-
-    Compared to :class:`torch.utils.data.DataLoader`, this iterator:
-
-    - can be reused across multiple epochs with the :func:`next_epoch_itr`
-      method (optionally shuffled between epochs)
-    - can be serialized/deserialized with the :func:`state_dict` and
-      :func:`load_state_dict` methods
-    - supports sharding with the *num_shards* and *shard_id* arguments
-
-    Args:
-        dataset (~torch.utils.data.Dataset): dataset from which to load the data
-        collate_fn (callable): merges a list of samples to form a mini-batch
-        batch_sampler (~torch.utils.data.Sampler or a callable): an iterator over batches of
-            indices, or a callable to create such an iterator (~torch.utils.data.Sampler).
-            A callable batch_sampler will be called for each epoch to enable per epoch dynamic
-            batch iterators defined by this callable batch_sampler.
-        seed (int, optional): seed for random number generator for
-            reproducibility (default: 1).
-        num_shards (int, optional): shard the data iterator into N
-            shards (default: 1).
-        shard_id (int, optional): which shard of the data iterator to
-            return (default: 0).
-        num_workers (int, optional): how many subprocesses to use for data
-            loading. 0 means the data will be loaded in the main process
-            (default: 0).
-        epoch (int, optional): the epoch to start the iterator from
-            (default: 1).
-        buffer_size (int, optional): the number of batches to keep ready in the
-            queue. Helps speeding up dataloading. When buffer_size is zero, the
-            default torch.utils.data.DataLoader preloading is used.
-        timeout (int, optional): if positive, the timeout value for collecting a batch
-            from workers. Should always be non-negative (default: ``0``).
-        disable_shuffling (bool, optional): force disable shuffling
-            (default: ``False``).
-        skip_remainder_batch (bool, optional): if set, discard the last batch in an epoch
-            for the sake of training stability, as the last batch is usually smaller than
-                local_batch_size * distributed_word_size (default: ``False``).
-        grouped_shuffling (bool, optional): enable shuffling batches in groups
-            of num_shards. Ensures that each GPU receives similar length sequences when
-            batches are sorted by length.
-    """
-
-    def __init__(
-        self,
-        dataset,
-        collate_fn,
-        batch_sampler,
-        seed=1,
-        num_shards=1,
-        shard_id=0,
-        num_workers=0,
-        epoch=1,
-        buffer_size=0,
-        timeout=0,
-        disable_shuffling=False,
-        skip_remainder_batch=False,
-        grouped_shuffling=False,
-        reuse_dataloader=False,
-        persistent_workers=True,
-    ):
-        assert isinstance(dataset, torch.utils.data.Dataset)
-        self.dataset = dataset
-        self.collate_fn = collate_fn
-        self.batch_sampler = batch_sampler
-        self._frozen_batches = (
-            tuple(batch_sampler) if not callable(batch_sampler) else None
-        )
-        self.seed = seed
-        self.num_shards = num_shards
-        self.shard_id = shard_id
-        self.num_workers = num_workers
-        self.persistent_workers = persistent_workers and num_workers > 0
-        # This upper limit here is to prevent people from abusing this feature
-        # in a shared computing environment.
-        self.buffer_size = min(buffer_size, 20)
-        self.timeout = timeout
-        self.disable_shuffling = disable_shuffling
-        self.skip_remainder_batch = skip_remainder_batch
-        self.grouped_shuffling = grouped_shuffling
-
-        self.epoch = max(epoch, 1)  # we use 1-based indexing for epochs
-        self.shuffle = not disable_shuffling
-        self._cur_epoch_itr = None
-        self._next_epoch_itr = None
-        self._supports_prefetch = getattr(dataset, "supports_prefetch", False)
-
-        self.dataloader = None
-        self.reuse_dataloader = reuse_dataloader
-
-    @property
-    def frozen_batches(self):
-        if self._frozen_batches is None:
-            self._frozen_batches = tuple(self.batch_sampler(self.dataset, self.epoch))
-        return self._frozen_batches
-
-    @property
-    def first_batch(self):
-        if len(self.frozen_batches) == 0:
-            raise Exception(
-                "The dataset is empty. This could indicate "
-                "that all elements in the dataset have been skipped. "
-                "Try increasing the max number of allowed tokens or using "
-                "a larger dataset."
-            )
-
-        if getattr(self.dataset, "supports_fetch_outside_dataloader", True):
-            return self.collate_fn([self.dataset[i] for i in self.frozen_batches[0]])
-        else:
-            return "DUMMY"
-
-    def __len__(self):
-        return int(math.ceil(len(self.frozen_batches) / float(self.num_shards)))
-
-    @property
-    def n(self):
-        return self.iterations_in_epoch
-
-    @property
-    def next_epoch_idx(self):
-        """Return the epoch index after *next_epoch_itr* is called."""
-        if self._next_epoch_itr is not None:
-            return self.epoch
-        elif self._cur_epoch_itr is not None and self.end_of_epoch():
-            return self.epoch + 1
-        else:
-            return self.epoch
-
-    def next_epoch_itr(
-        self, shuffle=True, fix_batches_to_gpus=False, set_dataset_epoch=True
-    ):
-        """Return a new iterator over the dataset.
-
-        Args:
-            shuffle (bool, optional): shuffle batches before returning the
-                iterator (default: True).
-            fix_batches_to_gpus (bool, optional): ensure that batches are always
-                allocated to the same shards across epochs. Requires
-                that :attr:`dataset` supports prefetching (default: False).
-            set_dataset_epoch (bool, optional): update the wrapped Dataset with
-                the new epoch number (default: True).
-        """
-        if self.disable_shuffling:
-            shuffle = False
-        prev_epoch = self.epoch
-        self.epoch = self.next_epoch_idx
-        if set_dataset_epoch and hasattr(self.dataset, "set_epoch"):
-            self.dataset.set_epoch(self.epoch)
-        if self._next_epoch_itr is not None:
-            self._cur_epoch_itr = self._next_epoch_itr
-            self._next_epoch_itr = None
-        else:
-            if callable(self.batch_sampler) and prev_epoch != self.epoch:
-                # reset _frozen_batches to refresh the next epoch
-                self._frozen_batches = None
-            self._cur_epoch_itr = self._get_iterator_for_epoch(
-                self.epoch,
-                shuffle,
-                fix_batches_to_gpus=fix_batches_to_gpus,
-            )
-        self.shuffle = shuffle
-        return self._cur_epoch_itr
-
-    def end_of_epoch(self) -> bool:
-        """Returns whether the most recent epoch iterator has been exhausted"""
-        return not self._cur_epoch_itr.has_next()
-
-    @property
-    def iterations_in_epoch(self):
-        """The number of consumed batches in the current epoch."""
-        if self._cur_epoch_itr is not None:
-            return self._cur_epoch_itr.n
-        elif self._next_epoch_itr is not None:
-            return self._next_epoch_itr.n
-        return 0
-
-    def state_dict(self):
-        """Returns a dictionary containing a whole state of the iterator."""
-        if self.end_of_epoch():
-            epoch = self.epoch + 1
-            iter_in_epoch = 0
-        else:
-            epoch = self.epoch
-            iter_in_epoch = self.iterations_in_epoch
-        return {
-            "version": 2,
-            "epoch": epoch,
-            "iterations_in_epoch": iter_in_epoch,
-            "shuffle": self.shuffle,
-        }
-
-    def load_state_dict(self, state_dict):
-        """Copies the state of the iterator from the given *state_dict*."""
-        self.epoch = state_dict["epoch"]
-        itr_pos = state_dict.get("iterations_in_epoch", 0)
-        version = state_dict.get("version", 1)
-        if itr_pos > 0:
-            # fast-forward epoch iterator
-            self._next_epoch_itr = self._get_iterator_for_epoch(
-                self.epoch,
-                shuffle=state_dict.get("shuffle", True),
-                offset=itr_pos,
-            )
-            if self._next_epoch_itr is None:
-                if version == 1:
-                    # legacy behavior: we finished the epoch, increment epoch counter
-                    self.epoch += 1
-                else:
-                    raise RuntimeError(
-                        "Cannot resume training due to dataloader mismatch, please "
-                        "report this to the fairseq developers. You can relaunch "
-                        "training with `--reset-dataloader` and it should work."
-                    )
-        else:
-            self._next_epoch_itr = None
-
-    def _get_iterator_for_epoch(
-        self, epoch, shuffle, fix_batches_to_gpus=False, offset=0
-    ):
-        if self.reuse_dataloader and self.dataloader is not None:
-            self.epoch_batch_sampler.make_batches_for_epoch(epoch, offset)
-            itr = self.dataloader
-        else:
-            self.epoch_batch_sampler = FrozenBatchSampler(
-                self.ordered_batches,
-                epoch,
-                fix_batches_to_gpus,
-                shuffle,
-                initial_offset=offset,
-            )
-
-            if offset > 0 and len(self.epoch_batch_sampler) == 0:
-                return None
-
-            if self.num_workers > 0:
-                os.environ["PYTHONWARNINGS"] = "ignore:semaphore_tracker:UserWarning"
-
-            # Create data loader
-            itr = torch.utils.data.DataLoader(
-                self.dataset,
-                collate_fn=self.collate_fn,
-                batch_sampler=self.epoch_batch_sampler,
-                num_workers=self.num_workers,
-                timeout=self.timeout,
-                pin_memory=True,
-                persistent_workers=self.persistent_workers,
-            )
-
-            if self.reuse_dataloader:
-                self.dataloader = itr
-
-        # Wrap with a BufferedIterator if needed
-        if self.buffer_size > 0:
-            itr = BufferedIterator(self.buffer_size, itr)
-
-        # Wrap with CountingIterator
-        itr = CountingIterator(itr, start=offset)
-
-        if self.skip_remainder_batch:
-            # TODO: Below is a lazy implementation which discard the final batch regardless
-            # of whether it is a full batch or not.
-
-            total_num_itrs = len(itr) - 1
-            itr.take(total_num_itrs)
-            logger.info(f"skip final residual batch, total_num_itrs = {total_num_itrs}")
-
-        return itr
-
-    def ordered_batches(self, epoch, fix_batches_to_gpus, shuffle):
-        def shuffle_batches(batches, seed):
-            with data_utils.numpy_seed(seed):
-
-                if self.grouped_shuffling:
-                    grouped_batches = [
-                        batches[(i * self.num_shards) : ((i + 1) * self.num_shards)]
-                        for i in range((len(batches) // self.num_shards))
-                    ]
-                    np.random.shuffle(grouped_batches)
-                    batches = list(itertools.chain(*grouped_batches))
-                else:
-                    np.random.shuffle(batches)
-
-            return batches
-
-        if self._supports_prefetch:
-            batches = self.frozen_batches
-
-            if shuffle and not fix_batches_to_gpus:
-                batches = shuffle_batches(list(batches), self.seed + epoch)
-
-            batches = list(
-                ShardedIterator(batches, self.num_shards, self.shard_id, fill_value=[])
-            )
-            self.dataset.prefetch([i for s in batches for i in s])
-
-            if shuffle and fix_batches_to_gpus:
-                batches = shuffle_batches(batches, self.seed + epoch + self.shard_id)
-        else:
-            if shuffle:
-                batches = shuffle_batches(list(self.frozen_batches), self.seed + epoch)
-            else:
-                batches = self.frozen_batches
-            batches = list(
-                ShardedIterator(batches, self.num_shards, self.shard_id, fill_value=[])
-            )
-        return batches
-
-
-class GroupedIterator(CountingIterator):
-    """Wrapper around an iterable that returns groups (chunks) of items.
-
-    Args:
-        iterable (iterable): iterable to wrap
-        chunk_size (int): size of each chunk
-        skip_remainder_batch (bool, optional): if set, discard the last grouped batch in
-          each training epoch, as the last grouped batch is usually smaller than
-                local_batch_size * distributed_word_size * chunk_size (default: ``False``).
-    Attributes:
-        n (int): number of elements consumed from this iterator
-    """
-
-    def __init__(self, iterable, chunk_size, skip_remainder_batch=False):
-        if skip_remainder_batch:
-            total_num_itrs = int(math.floor(len(iterable) / float(chunk_size)))
-            logger.info(
-                f"skip final residual batch, grouped total_num_itrs = {total_num_itrs}"
-            )
-        else:
-            total_num_itrs = int(math.ceil(len(iterable) / float(chunk_size)))
-            logger.info(f"grouped total_num_itrs = {total_num_itrs}")
-
-        itr = _chunk_iterator(iterable, chunk_size, skip_remainder_batch)
-        super().__init__(
-            itr,
-            start=int(math.ceil(getattr(iterable, "n", 0) / float(chunk_size))),
-            total=total_num_itrs,
-        )
-        self.chunk_size = chunk_size
-
-        if skip_remainder_batch:
-            self.take(total_num_itrs)
-            # TODO: [Hack] Here the grouped iterator modifies the base iterator size so that
-            # training can move into the next epoch once the grouped iterator is exhausted.
-            # Double-check this implementation in case unexpected behavior occurs.
-            iterable.take(total_num_itrs * chunk_size)
-
-
-def _chunk_iterator(itr, chunk_size, skip_remainder_batch=False):
-    chunk = []
-    for x in itr:
-        chunk.append(x)
-        if len(chunk) == chunk_size:
-            yield chunk
-            chunk = []
-    if not skip_remainder_batch and len(chunk) > 0:
-        yield chunk
-
-
-class ShardedIterator(CountingIterator):
-    """A sharded wrapper around an iterable, padded to length.
-
-    Args:
-        iterable (iterable): iterable to wrap
-        num_shards (int): number of shards to split the iterable into
-        shard_id (int): which shard to iterator over
-        fill_value (Any, optional): padding value when the iterable doesn't
-            evenly divide *num_shards* (default: None).
-
-    Attributes:
-        n (int): number of elements consumed from this iterator
-    """
-
-    def __init__(
-        self, iterable, num_shards, shard_id, fill_value=None, skip_remainder_batch=None
-    ):
-        """
-        Args:
-            skip_remainder_batch: ignored"""
-        if shard_id < 0 or shard_id >= num_shards:
-            raise ValueError("shard_id must be between 0 and num_shards")
-        sharded_len = int(math.ceil(len(iterable) / float(num_shards)))
-        itr = map(
-            operator.itemgetter(1),
-            itertools.zip_longest(
-                range(sharded_len),
-                itertools.islice(iterable, shard_id, len(iterable), num_shards),
-                fillvalue=fill_value,
-            ),
-        )
-        super().__init__(
-            itr,
-            start=int(math.ceil(getattr(iterable, "n", 0) / float(num_shards))),
-            total=sharded_len,
-        )
-
-
-class BackgroundConsumer(Thread):
-    def __init__(self, queue, source, max_len, cuda_device):
-        Thread.__init__(self)
-
-        self._queue = queue
-        self._source = source
-        self._max_len = max_len
-        self.count = 0
-        self.cuda_device = cuda_device
-
-    def run(self):
-        # set_device to avoid creation of GPU0 context when using pin_memory
-        if self.cuda_device is not None:
-            torch.cuda.set_device(self.cuda_device)
-
-        try:
-            for item in self._source:
-                self._queue.put(item)
-
-                # Stop if we reached the maximum length
-                self.count += 1
-                if self._max_len is not None and self.count >= self._max_len:
-                    break
-
-            # Signal the consumer we are done.
-            self._queue.put(_sentinel)
-        except Exception as e:
-            self._queue.put(e)
-
-
-class BufferedIterator(object):
-    def __init__(self, size, iterable):
-        self._queue = queue.Queue(size)
-        self._iterable = iterable
-        self._consumer = None
-
-        self.start_time = time.time()
-        self.warning_time = None
-
-        self.total = len(iterable)
-
-    def _create_consumer(self):
-        self._consumer = BackgroundConsumer(
-            self._queue,
-            self._iterable,
-            self.total,
-            torch.cuda.current_device() if torch.cuda.is_available() else None,
-        )
-        self._consumer.daemon = True
-        self._consumer.start()
-
-    def __iter__(self):
-        return self
-
-    def __len__(self):
-        return self.total
-
-    def take(self, n):
-        self.total = min(self.total, n)
-        # Propagate this change to the underlying iterator
-        if hasattr(self._iterable, "take"):
-            self._iterable.take(n)
-        return self
-
-    def __next__(self):
-        # Create consumer if not created yet
-        if self._consumer is None:
-            self._create_consumer()
-
-        # Notify the user if there is a data loading bottleneck
-        if self._queue.qsize() < min(2, max(1, self._queue.maxsize // 2)):
-            if time.time() - self.start_time > 5 * 60:
-                if (
-                    self.warning_time is None
-                    or time.time() - self.warning_time > 15 * 60
-                ):
-                    logger.debug(
-                        "Data loading buffer is empty or nearly empty. This may "
-                        "indicate a data loading bottleneck, and increasing the "
-                        "number of workers (--num-workers) may help."
-                    )
-                    self.warning_time = time.time()
-
-        # Get next example
-        item = self._queue.get(True)
-        if isinstance(item, Exception):
-            raise item
-        if item is _sentinel:
-            raise StopIteration()
-        return item
-
-
-class GroupedEpochBatchIterator(EpochBatchIterator):
-    """Grouped version of EpochBatchIterator
-    It takes several samplers from different datasets.
-    Each epoch shuffle the dataset wise sampler individually with different
-    random seed. The those sub samplers are combined with into
-    one big samplers with deterministic permutation to mix batches from
-    different datasets. It will act like EpochBatchIterator but make sure
-    1) data from one data set each time
-    2) for different workers, they use the same order to fetch the data
-    so they will use data from the same dataset everytime
-    mult_rate is used for update_freq > 1 case where we want to make sure update_freq
-    mini-batches come from same source
-    """
-
-    def __init__(
-        self,
-        dataset,
-        collate_fn,
-        batch_samplers,
-        seed=1,
-        num_shards=1,
-        shard_id=0,
-        num_workers=0,
-        epoch=0,
-        mult_rate=1,
-        buffer_size=0,
-        skip_remainder_batch=False,
-    ):
-        super().__init__(
-            dataset,
-            collate_fn,
-            batch_samplers,
-            seed,
-            num_shards,
-            shard_id,
-            num_workers,
-            epoch,
-            buffer_size,
-            skip_remainder_batch=skip_remainder_batch,
-        )
-        # level 0: sub-samplers 1: batch_idx 2: batches
-        self._frozen_batches = tuple([tuple(sub_batch) for sub_batch in batch_samplers])
-        self.step_size = mult_rate * num_shards
-
-        self.lengths = [
-            (len(x) // self.step_size) * self.step_size for x in self.frozen_batches
-        ]
-
-    def __len__(self):
-        return sum(self.lengths)
-
-    @property
-    def first_batch(self):
-        if len(self.frozen_batches) == 0:
-            raise Exception(
-                "The dataset is empty. This could indicate "
-                "that all elements in the dataset have been skipped. "
-                "Try increasing the max number of allowed tokens or using "
-                "a larger dataset."
-            )
-
-        if self.dataset.supports_fetch_outside_dataloader:
-            return self.collate_fn([self.dataset[i] for i in self.frozen_batches[0][0]])
-        else:
-            return "DUMMY"
-
-    def _get_iterator_for_epoch(
-        self, epoch, shuffle, fix_batches_to_gpus=False, offset=0
-    ):
-        def shuffle_batches(batches, seed):
-            with data_utils.numpy_seed(seed):
-                np.random.shuffle(batches)
-            return batches
-
-        def return_full_batches(batch_sets, seed, shuffle):
-            if shuffle:
-                batch_sets = [shuffle_batches(list(x), seed) for x in batch_sets]
-
-            batch_sets = [
-                batch_sets[i][: self.lengths[i]] for i in range(len(batch_sets))
-            ]
-            batches = list(itertools.chain.from_iterable(batch_sets))
-
-            if shuffle:
-                with data_utils.numpy_seed(seed):
-                    idx = np.random.permutation(len(batches) // self.step_size)
-                    if len(idx) * self.step_size != len(batches):
-                        raise ValueError(
-                            "ERROR: %d %d %d %d"
-                            % (len(idx), self.step_size, len(batches), self.shard_id),
-                            ":".join(["%d" % x for x in self.lengths]),
-                        )
-                    mini_shards = [
-                        batches[i * self.step_size : (i + 1) * self.step_size]
-                        for i in idx
-                    ]
-                    batches = list(itertools.chain.from_iterable(mini_shards))
-
-            return batches
-
-        if self._supports_prefetch:
-            raise NotImplementedError("To be implemented")
-        else:
-            batches = return_full_batches(
-                self.frozen_batches, self.seed + epoch, shuffle
-            )
-            batches = list(
-                ShardedIterator(batches, self.num_shards, self.shard_id, fill_value=[])
-            )
-
-        if offset > 0 and offset >= len(batches):
-            return None
-
-        if self.num_workers > 0:
-            os.environ["PYTHONWARNINGS"] = "ignore:semaphore_tracker:UserWarning"
-
-        itr = torch.utils.data.DataLoader(
-            self.dataset,
-            collate_fn=self.collate_fn,
-            batch_sampler=batches[offset:],
-            num_workers=self.num_workers,
-            persistent_workers=self.persistent_workers,
-        )
-        if self.buffer_size > 0:
-            itr = BufferedIterator(self.buffer_size, itr)
-
-        return CountingIterator(itr, start=offset)
->>>>>>> da8fb630
+        return CountingIterator(itr, start=offset)